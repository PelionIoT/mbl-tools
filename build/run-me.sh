#!/bin/bash

# Copyright (c) 2018-2019, Arm Limited and Contributors. All rights reserved.
#
# SPDX-License-Identifier: BSD-3-Clause

set -e
set -u

execdir="$(readlink -e "$(dirname "$0")")"
srcdir="$execdir/common"

# Load the config functions
# shellcheck disable=SC1090
source "$srcdir/config-funcs.sh"

default_imagename="mbl-manifest-env"
default_containername="mbl-tools-container.$$"
default_project="mbl"

trap cleanup 0

cleanup() {
    # This command will return an id (eg. 43008e2a9f5a) of the running
    # container
    running_container="$(docker ps -q -f name="$default_containername")"
    if [ ! -z "$running_container" ]; then
        docker kill "$default_containername"
    fi
}

quiet_printf() {
    if [ "$quiet" -ne 1 ]; then
        # Shellcheck warns about printf's format string being variable, but
        # quiet_printf is just forwarding args to printf, so it's
        # quiet_printf's caller's responsibility to ensure that quiet_printf's
        # format string isn't variable.
        # shellcheck disable=SC2059
        printf "$@"
    fi
}

run_quietly() {
    if [ "$quiet" -ne 1 ]; then
        "$@"
    else
        "$@" > /dev/null
    fi
}

build_script_for_project() {
    project=${1:?}
    case "$1" in
        build-update-payloads)
            printf "%s\n" "build-update-payloads.py"
            ;;
        mbl)
            printf "%s\n" "build.sh"
            ;;
        poky)
            printf "%s\n" "build-poky.py"
            ;;
        pelion-edge)
            printf "%s\n" "build.py"
            ;;
        run-command)
            printf "%s\n" "run-command.py"
            ;;
        *)
            printf "Unrecognized project (build_script) \"%s\"" "$project" >&2
            exit 5
            ;;
    esac
}

dockerfile_for_project() {
    project=${1:?}
    case "$1" in
        build-update-payloads)
            printf "%s\n" "common/Dockerfile"
            ;;
        dockcross)
            printf "Project \"%s\" requires an external Dockerfile. Please specify it with --external-dockerfile.\n" "$project" >&2
            exit 5
            ;;
        mbl)
            printf "%s\n" "common/Dockerfile"
            ;;
        poky)
            printf "%s\n" "common/Dockerfile"
            ;;
        pelion-edge)
            printf "%s\n" "pelion-edge/Dockerfile"
            ;;
        run-command)
            printf "%s\n" "common/Dockerfile"
            ;;
        *)
            printf "Unrecognized project (dockerfile) \"%s\"" "$project" >&2
            exit 5
            ;;
    esac
}

privileged_arg_for_project() {
    project=${1:?}
    case "$1" in
        pelion-edge)
            printf "%s\n" "--privileged=true"
            ;;
        *)
            # Assume all other projects don't need this
            printf "\n"
            ;;
    esac
}

usage()
{
  cat <<EOF

usage: run-me.sh [OPTION] -- [build.sh arguments]

MANDATORY parameters:
  --builddir PATH       Specify the root of the build tree.

OPTIONAL parameters:
  --boot-rot-key PATH   Path to the secure world root of trust private key. If
                        this option is not used, either a new key will be
                        generated, or a key generated for a previous build in
                        the same work area will be used.
  --downloaddir PATH    Use PATH to store Yocto downloaded sources.
  --external-dockerfile Specify an external Dockerfile
  --external-manifest PATH
                        Specify an external manifest file.
  -h, --help            Print brief usage information and exit.
  --image-name NAME     Specify the docker image name to build. Default ${default_imagename}.
  --inject-mcc PATH     Add a file to the list of mbed cloud client files
                        to be injected into a build.  This is a temporary
                        mechanism to inject development keys.  Mandatory if passing
                        --mcc-destdir parameter.
  --kernel-rot-crt PATH Path to the normal world root of trust public key
                        certificate. If this option is not used, either a new
                        certificate will be generated, or a certificate
                        generated for a previous build in the same work area
                        will be used.
  --kernel-rot-key PATH Path to the normal world root of trust private key. If
                        this option is not used, either a new key will be
                        generated, or a key generated for a previous build in
                        the same work area will be used.
  --load-config PATH    Path to the config file to read to add arguments to the
                        command line arguments of run-me.sh and build.sh.
                        Warning: lists of items (e.g. inject-mcc) will be
                        prepended with any extra arguments you supply on the
                        command line.
  --mcc-destdir PATH    Relative directory from "layers" dir to where the file(s)
                        passed with --inject-mcc should be copied to.
  --mbl-tools-version STRING
                        Specify the version of mbl-tools that this script comes
                        from. This is written to buildinfo.txt in the output
                        directory. By default, an attempt is made to obtain
                        this information automatically, but that is not always
                        possible.
  -o, --outputdir PATH  Specify a directory to store non-interactively built
                        artifacts. Note: Will not be updated by builds in
                        interactive mode.
  --quiet               Reduce amount of output.
  --root-passwd-file PATH
                        The file containing the root user password in plain text.
  --save-config PATH    Path to the file to record the currently specified command
                        line arguments. Warning: will overwrite any existing file
                        and it will not verify the arguments before saving.
  --ssh-auth-keys PATH
                        Path to the SSH Authorized Keys file to be installed
                        in the target rootfs at /home/user/.ssh/authorized_keys.
                        The filename must be prefixed with "user_".
  --tty                 Enable tty creation (default).
  --no-tty              Disable tty creation.
  -x                    Enable shell debugging in this script.
  --project STRING
                        The project to build. Default ${default_project}.

EOF
}

imagename="$default_imagename"
project="$default_project"
flag_tty="-t"
quiet=0

# Read or write configuration files and return combined args array
config=()
config_setup config "$@"

# Set up args including values from config
# Shell check wants us to quote the printf substitution to prevent word
# splitting here, but we *want* word splitting of printf's output. The "%q" in
# printf's format string means that the word splitting will happen in the right
# places.
# shellcheck disable=SC2046
eval set -- $(printf '%q ' "${config[@]}")

# Save the full command line for later - when we do a binary release we want a
# record of how this script was invoked
command_line="$(printf '%q ' "$0" "$@")"

args_list="boot-rot-key:,builddir:"
args_list="${args_list},downloaddir:"
args_list="${args_list},external-manifest:"
args_list="${args_list},external-dockerfile:"
args_list="${args_list},help"
args_list="${args_list},image-name:,inject-mcc:"
args_list="${args_list},kernel-rot-crt:,kernel-rot-key:"
args_list="${args_list},mcc-destdir:,mbl-tools-version:"
args_list="${args_list},no-tty"
args_list="${args_list},outputdir:"
args_list="${args_list},project:"
args_list="${args_list},quiet"
args_list="${args_list},root-passwd-file:"
args_list="${args_list},ssh-auth-keys:"
args_list="${args_list},tty"

args=$(getopt -o+ho:x -l $args_list -n "$(basename "$0")" -- "$@")
eval set -- "$args"

while [ $# -gt 0 ]; do
  if [ -n "${opt_prev:-}" ]; then
    eval "$opt_prev=\$1"
    opt_prev=
    shift 1
    continue
  elif [ -n "${opt_append:-}" ]; then
    eval "$opt_append=\"\${$opt_append:-} \$1\""
    opt_append=
    shift 1
    continue
  fi
  case $1 in
  --boot-rot-key)
    opt_prev=boot_rot_key
    ;;

  --builddir)
    opt_prev=builddir
    ;;

  --project)
    opt_prev=project
    ;;

  --downloaddir)
    opt_prev=downloaddir
    ;;

  --external-dockerfile)
    opt_prev=external_dockerfile
    ;;

  --external-manifest)
    opt_prev=external_manifest
    ;;

  -h | --help)
    usage
    exit 0
    ;;

  --image-name)
    opt_prev=imagename
    ;;

  --inject-mcc)
    opt_append=inject_mcc_files
    ;;

  --kernel-rot-crt)
    opt_prev=kernel_rot_crt
    ;;

  --kernel-rot-key)
    opt_prev=kernel_rot_key
    ;;

  --mcc-destdir)
    opt_prev=mcc_destdir
    ;;

  --mbl-tools-version)
    opt_prev=mbl_tools_version
    ;;

  -o | --outputdir)
    opt_prev=outputdir
    ;;

  --quiet)
    quiet=1
    ;;

  --root-passwd-file)
    opt_prev=root_passwd_file
    ;;

  --ssh-auth-keys)
    opt_append=ssh_auth_keys
    ;;

  --tty)
    flag_tty="-t"
    ;;

  --no-tty)
    flag_tty=
    ;;

  -x)
    set -x
    ;;

  --)
    shift
    break 2
    ;;
  esac
  shift 1
done

if [ -n "${builddir:-}" ]; then
  builddir=$(readlink -f "$builddir")
  if [ ! -d "$builddir" ]; then
    quiet_printf "missing builddir %s. Creating it.\n" "$builddir"
    mkdir -p "$builddir"
  fi
else
  printf "error: missing parameter --builddir PATH\n" >&2
  exit 3
fi

if [ -n "${outputdir:-}" ]; then
  outputdir=$(readlink -f "$outputdir")
  if [ ! -d "$outputdir" ]; then
    quiet_printf "missing outputdir %s. Creating it.\n" "$outputdir"
    mkdir -p "$outputdir"
  fi
fi

if [ -n "${downloaddir:-}" ]; then
  downloaddir=$(readlink -f "$downloaddir")
  if [ ! -d "$downloaddir" ]; then
    quiet_printf "missing downloaddir %s. Creating it.\n" "$downloaddir"
    mkdir -p "$downloaddir"
  fi
fi

if [ -n "${inject_mcc_files:-}" ]; then
  mkdir -p "$builddir/inject-mcc"
  for file in ${inject_mcc_files:-}; do
    base="$(basename "$file")"
    cp "$file" "$builddir/inject-mcc/$base"
    build_args="${build_args:-} --inject-mcc=$builddir/inject-mcc/$base"
  done
fi

if [ -n "${boot_rot_key:-}" ]; then
  mkdir -p "$builddir/inject-keys"
  cp "$boot_rot_key" "$builddir/inject-keys/rot_key.pem"
  build_args="${build_args:-} --inject-key=$builddir/inject-keys/rot_key.pem"
fi

if [ -n "${kernel_rot_crt:-}" ]; then
  mkdir -p "$builddir/inject-keys"
  cp "$kernel_rot_crt" "$builddir/inject-keys/mbl-fit-rot-key.crt"
  build_args="${build_args:-} --inject-key=$builddir/inject-keys/mbl-fit-rot-key.crt"
fi

if [ -n "${kernel_rot_key:-}" ]; then
  mkdir -p "$builddir/inject-keys"
  cp "$kernel_rot_key" "$builddir/inject-keys/mbl-fit-rot-key.key"
  build_args="${build_args:-} --inject-key=$builddir/inject-keys/mbl-fit-rot-key.key"
fi

if [ -n "${root_passwd_file:-}" ]; then
  base="$(basename "$root_passwd_file")"
  cp "$root_passwd_file" "$builddir/$base"
  build_args="${build_args:-} --root-passwd-file=$builddir/$base"
fi

if [ -n "${ssh_auth_keys:-}" ]; then
  mkdir -p "$builddir/ssh-auth-keys"
  for file in ${ssh_auth_keys:-}; do
    base="$(basename "$file")"
    user="$(sed 's/_.*//' <<<"$base")"
    cp "$file" "$builddir/ssh-auth-keys/${user}_authorized_keys"
    build_args="${build_args:-} --ssh-auth-keys=$builddir/ssh-auth-keys/${user}_authorized_keys"
  done
fi

if [ "$project" == "dockcross" ]; then
  printf "\"%s\" project generates a build script that will be used for cross compilation\n" "$project";
else
  build_script=$(build_script_for_project "$project")
fi
privileged_arg=$(privileged_arg_for_project "$project")
if [ -n "${mcc_destdir:-}" ]; then
  build_args="${build_args:-} --mcc-destdir=$mcc_destdir"
fi

if [ -n "${external_dockerfile:-}" ]; then
  dockerfile_path=$(readlink -f "$external_dockerfile")
else
  dockerfile=$(dockerfile_for_project "$project")
  dockerfile_path="$execdir/$dockerfile"
fi

# If we didn't get an mbl-tools version on the command line, try to determine
# it using git. This isn't important in most cases and won't work in all
# environments so don't fail the build if it doesn't work.
if [ -z "${mbl_tools_version:-}" ]; then
  if which git &> /dev/null; then
    quiet_printf "Found git in path; attempting to determine mbl-tools version\n"
    if mbl_tools_version=$(git -C "$(dirname "$0")" rev-parse HEAD); then
      quiet_printf "Determined mbl-tools version to be %s\n" "$mbl_tools_version";
    else
      quiet_printf "Failed to determine mbl-tools version automatically; continuing anyway\n" >&2
      mbl_tools_version=""
    fi
  fi
fi

if [ -z "${SSH_AUTH_SOCK+false}" ]; then
  printf "warning: ssh-agent not found.\n" >&2
  printf "To connect to private repos please run an SSH agent and add your SSH key.\n" >&2
  printf "Github info: https://help.github.com/articles/connecting-to-github-with-ssh/\n" >&2
fi

# Build the docker build environment
<<<<<<< HEAD
run_quietly docker build -f "$execdir/$dockerfile" -t "$imagename" "$execdir"
=======
docker build -f "$dockerfile_path" -t "$imagename" "$execdir"
>>>>>>> ab16fadb

if [ -n "${external_manifest:-}" ]; then
  name="$(basename "$external_manifest")"
  cp "$external_manifest" "$builddir/$name"
  set -- "--external-manifest=$builddir/$name" "$@"
fi


if [ "$project" == "dockcross" ]; then
  cross_build_script="$imagename"
  docker run --rm -i --name "$default_containername" \
      "$imagename" > "$builddir/$cross_build_script"
  chmod +x "$builddir/$cross_build_script"
  (cd "$builddir" && ./"$cross_build_script" "$@")
else
  # The ${:+} expansion of download upsets shellcheck, but we do not
  # want that instance quoted because that would inject an empty
  # argument when download is not defined.
  # shellcheck disable=SC2086
  docker run --rm -i $flag_tty \
         --name "$default_containername" \
         -e LOCAL_UID="$(id -u)" -e LOCAL_GID="$(id -g)" \
         ${SSH_AUTH_SOCK:+-e SSH_AUTH_SOCK="$SSH_AUTH_SOCK"} \
         ${downloaddir:+-v "$downloaddir":"$downloaddir"} \
         ${outputdir:+-v "$outputdir":"$outputdir"} \
         ${SSH_AUTH_SOCK:+-v "$(dirname "$SSH_AUTH_SOCK"):$(dirname "$SSH_AUTH_SOCK")"} \
         -v "$builddir":"$builddir" \
         ${privileged_arg} \
         "$imagename" \
         ./${build_script} --builddir "$builddir" \
           ${build_args:-} \
           ${downloaddir:+--downloaddir "$downloaddir"} \
           ${outputdir:+--outputdir "$outputdir"} \
           --parent-command-line "$command_line" \
           ${mbl_tools_version:+--mbl-tools-version "$mbl_tools_version"} \
           "$@"
fi<|MERGE_RESOLUTION|>--- conflicted
+++ resolved
@@ -434,11 +434,7 @@
 fi
 
 # Build the docker build environment
-<<<<<<< HEAD
-run_quietly docker build -f "$execdir/$dockerfile" -t "$imagename" "$execdir"
-=======
-docker build -f "$dockerfile_path" -t "$imagename" "$execdir"
->>>>>>> ab16fadb
+run_quietly docker build -f "$dockerfile_path" -t "$imagename" "$execdir"
 
 if [ -n "${external_manifest:-}" ]; then
   name="$(basename "$external_manifest")"
