--- conflicted
+++ resolved
@@ -7,13 +7,9 @@
 {% block testplan %}
 - test:
     timeout:
-<<<<<<< HEAD
       minutes: 50
     namespace: lxc
-=======
-      minutes: 30
-    namespace: target
->>>>>>> f411c78c
+
     definitions:
 
     {{ macros.avahi_discovery() | indent }}
