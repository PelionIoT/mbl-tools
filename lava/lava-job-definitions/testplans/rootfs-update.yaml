--- conflicted
+++ resolved
@@ -1,47 +1,4 @@
 {% extends "shared/templates/component-update-job.yaml" %}
 
-<<<<<<< HEAD
 {% set component_name = "rootfs" %}
-{% set update_method = "mbl-cli" %}
-=======
-{% set job_name = "RootFS update"%}
-{% set lxc_creation = true %}
-{% set lxc_name = "rootfs-update-lxc" %}
-
-{% block testplan %}
-- test:
-    timeout:
-      minutes: 30
-    namespace: lxc
-    definitions:
-
-    {{ macros.create_python_environment(venv_name, host_download_dir) | indent }}
-
-    {{ macros.avahi_discovery(venv_name, "pre") | indent }}
-
-    {{ macros.install_mbl_cli(venv_name) | indent }}
-
-    {{ macros.rootfs_update("UPDATE", "rootfs1", image_url, "MBL-CLI", venv_name, rootfs_payload_version) | indent }}
-
-- boot:
-    namespace: target
-    method: minimal
-    # We don't power cycle because the rootfs update has rebooted the DUT
-    reset: false
-    prompts:
-      - "{{ login_prompt }}"
-    timeout:
-        minutes: 5
-    failure-retry: 3
-
-- test:
-   timeout:
-      minutes: 5
-   namespace: lxc
-   definitions:
-
-    {{ macros.rootfs_update("POST_CHECK", "rootfs2", image_url, "MBL-CLI", venv_name, rootfs_payload_version) | indent }}
-
-    {{ macros.avahi_discovery(venv_name, "post") | indent }}
-{% endblock testplan %}
->>>>>>> 2ce3afb2
+{% set update_method = "mbl-cli" %}